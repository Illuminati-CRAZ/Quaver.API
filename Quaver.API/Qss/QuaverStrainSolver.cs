--- conflicted
+++ resolved
@@ -8,11 +8,7 @@
 
 namespace Quaver.API.Qss
 {
-<<<<<<< HEAD
-    internal class QuaverStrainSolver
-=======
     public class QuaverStrainSolver
->>>>>>> 9a209d60
     {
         /// <summary>
         /// Size of each graph partition in miliseconds
@@ -41,7 +37,7 @@
         /// <returns>Qss Data</returns>
         public static QssData GetQssData(Qua qua)
         {
-            QssData qssData = new QssData();
+            var qssData = new QssData();
 
             ComputeNoteDensityData(qssData, qua);
             ComputeBaseStrainStates(qssData, qua);
