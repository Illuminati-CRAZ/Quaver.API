--- conflicted
+++ resolved
@@ -9,50 +9,7 @@
   </ItemGroup>
 
   <ItemGroup>
-<<<<<<< HEAD
-    <Compile Include="Enums\GameMode.cs" />
-    <Compile Include="Enums\Grade.cs" />
-    <Compile Include="Enums\HitSounds.cs" />
-    <Compile Include="Enums\Judgement.cs" />
-    <Compile Include="Enums\ModIdentifier.cs" />
-    <Compile Include="Enums\RankedStatus.cs" />
-    <Compile Include="Gameplay\Bot.cs" />
-    <Compile Include="Gameplay\BotLevel.cs" />
-    <Compile Include="Helpers\CryptoHelper.cs" />
-    <Compile Include="Helpers\GradeHelper.cs" />
-    <Compile Include="Helpers\JudgementHelper.cs" />
-    <Compile Include="Helpers\ModeHelper.cs" />
-    <Compile Include="Helpers\ModHelper.cs" />
-    <Compile Include="Helpers\StreamHelper.cs" />
-    <Compile Include="Maps\Parsers\OsuBeatmap.cs" />
-    <Compile Include="Maps\Parsers\StepManiaFile.cs" />
-    <Compile Include="Maps\Processors\Difficulty\DifficultyCalculator.cs" />
-    <Compile Include="Maps\Processors\Difficulty\DifficultyCalculatorKeys.cs" />
-    <Compile Include="Maps\Processors\Scoring\Data\HitStat.cs" />
-    <Compile Include="Maps\Processors\Scoring\Data\HitStatType.cs" />
-    <Compile Include="Maps\Processors\Scoring\Data\KeyPressType.cs" />
-    <Compile Include="Maps\Processors\Scoring\ScoreProcessor.cs" />
-    <Compile Include="Maps\Processors\Scoring\ScoreProcessorKeys.cs" />
-    <Compile Include="Maps\Qua.cs" />
-    <Compile Include="Maps\Structures\HitObjectInfo.cs" />
-    <Compile Include="Maps\Structures\SliderVelocityInfo.cs" />
-    <Compile Include="Maps\Structures\TimingPointInfo.cs" />
-    <Compile Include="Properties\AssemblyInfo.cs" />
-    <Compile Include="APIResources.Designer.cs">
-      <AutoGen>True</AutoGen>
-      <DesignTime>True</DesignTime>
-      <DependentUpon>APIResources.resx</DependentUpon>
-    </Compile>
-    <Compile Include="Replays\Replay.cs" />
-    <Compile Include="Replays\ReplayAutoplayFrame.cs" />
-    <Compile Include="Replays\ReplayFrame.cs" />
-    <Compile Include="Replays\ReplayKeyPressInfo.cs" />
-    <Compile Include="Replays\ReplayKeyPressState.cs" />
-    <Compile Include="Replays\Virtual\VirtualReplayKeyBinding.cs" />
-    <Compile Include="Replays\Virtual\VirtualReplayPlayer.cs" />
-=======
     <EmbeddedResource Include="Resources\**\*" />
->>>>>>> 042dae9f
   </ItemGroup>
 
   <ItemGroup>
